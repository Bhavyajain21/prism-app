{
  "country": "Regional Bureau Dakar",
  "enableNavigationDropdown": true,
  "aboutPath": "data/rbd/about.md",
  "icons": {
    "food_security": "icon_foodsecurity.png",
    "food_security_and_livelihoods": "icon_livelihoods.png",
    "Cadre Harmonisé": "icon_cadreharmoise2.png",
    "capacity": "icon_capacity.png",
    "risk_analysis": "icon_table.png",
    "rainfall": "icon_rain.png",
    "vegetation": "icon_veg.png",
    "temperature": "icon_climate.png"
  },
  "alertFormActive": false,
  "serversUrls": {
    "wms": ["https://api.earthobservation.vam.wfp.org/ows/wms"]
  },
  "map": {
    "boundingBox": [0, -2.5, 7, 29]
  },
  "defaultDisplayBoundaries": [
    "admin_boundaries",
    "admin0_boundaries",
    "admin1_boundaries"
  ],
  "categories": {
    "rainfall": {
      "rainfall_amount": [
        {
          "group_title": "Rainfall Aggregate",
          "activate_all": false,
          "layers": [
            {
              "id": "rainfall_dekad",
              "label": "10-day",
              "main": true
            },
            {
              "id": "rainfall_agg_1month",
              "label": "1-month"
            },
            {
              "id": "rainfall_agg_3month",
              "label": "3-month"
            },
            {
              "id": "rainfall_agg_6month",
              "label": "6-month"
            },
            {
              "id": "rainfall_agg_9month",
              "label": "9-month"
            },
            {
              "id": "rainfall_agg_1year",
              "label": "1-year"
            }
          ]
        }
      ],
      "rainfall_anomalies": [
        {
          "group_title": "Rainfall Anomaly",
          "activate_all": false,
          "layers": [
            {
              "id": "rain_anomaly_dekad",
              "label": "10-day",
              "main": true
            },
            {
              "id": "rain_anomaly_1month",
              "label": "1-month"
            },
            {
              "id": "rain_anomaly_3month",
              "label": "3-month"
            },
            {
              "id": "rain_anomaly_6month",
              "label": "6-month"
            },
            {
              "id": "rain_anomaly_9month",
              "label": "9-month"
            },
            {
              "id": "rain_anomaly_1year",
              "label": "1-year"
            }
          ]
        },
        {
          "group_title": "SPI",
          "activate_all": false,
          "layers": [
            {
              "id": "spi_1m",
              "label": "1-month",
              "main": true
            },
            {
              "id": "spi_3m",
              "label": "3-month"
            },
            {
              "id": "spi_6m",
              "label": "6-month"
            },
            {
              "id": "spi_9m",
              "label": "9-month"
            },
            {
              "id": "spi_1y",
              "label": "1-year"
            }
          ]
        }
      ],
      "dry_periods": ["days_dry", "streak_dry_days"],
      "extreme_rain_events": [
        {
          "group_title": "Rainfall categories:",
          "activate_all": false,
          "layers": [
            {
              "id": "days_heavy_rain",
              "label": "Heavy (>75th percentile)",
              "main": true
            },
            {
              "id": "days_intense_rain",
              "label": "Intense (>90th percentile)",
              "main": true
            },
            {
              "id": "days_extreme_rain",
              "label": "Extreme (>95th percentile)",
              "main": true
            }
          ]
        },
        {
          "group_title": "Consecutive days of rainfall:",
          "activate_all": false,
          "layers": [
            {
              "id": "streak_heavy_rain",
              "label": "Heavy (>75th percentile)",
              "main": true
            },
            {
              "id": "streak_intense_rain",
              "label": "Intense (>90th percentile)",
              "main": true
            },
            {
              "id": "streak_extreme_rain",
              "label": "Extreme (>95th percentile)",
              "main": true
            }
          ]
        }
      ]
    },
    "vegetation": {
      "vegetation_conditions": ["ndvi_dekad", "ndvi_dekad_anomaly"]
    },
    "temperature": {
      "land_surface_temperature": [
        "lst_daytime",
        "lst_nighttime",
        "lst_anomaly",
        "lst_amplitude"
      ]
    },
    "Cadre Harmonisé": {
<<<<<<< HEAD
      "Test_Phase_Class_Multiple_Dates": [
        {
          "group_title": "CH - phase classification - multiple dates",
          "activate_all": true,
          "layers": [
            {
              "id": "ch_phaseclass_adm2",
              "label": "adm2",
              "main": true
            },
            {
              "id": "ch_phaseclass_adm1",
              "label": "adm1"
            }
          ]
        }
      ],
      "Test_Population_3_to_5_Multiple_Dates": [
        {
          "group_title": "CH - population in phase 3 to 5 - multiple dates",
          "activate_all": true,
          "layers": [
            {
              "id": "ch_pop3_5_adm2",
              "label": "adm2",
              "main": true
            },
            {
              "id": "ch_pop3_5_adm1",
              "label": "adm1"
            }
          ]
        }
      ],
      "Test_Backup_Admin_Layers": ["ch_group_adm2_2021_06_01", "ch_group_adm2"],
      "Special_Populations": [
        "ch_admin2_limited_access",
        "ch_admin2_urban",
        "ch_admin2_idps"
=======
      "Phase_Classification": [
        "ch_phase",
        "ch_idps_phase",
        "ch_inaccessible_phase",
        "ch_urban_phase"
      ],
      "Population": [
        "ch_pop3_5",
        "ch_idps_pop3_5",
        "ch_inaccessible_pop3_5",
        "ch_urban_pop3_5"
>>>>>>> 0a1ac598
      ]
    },
    "risk_analysis": {
      "integrated_context_analysis": [
        {
          "group_title": "Food insecurity recurrence",
          "activate_all": false,
          "layers": [
            {
              "id": "ica_fs_national",
              "label": "National",
              "main": true
            },
            {
              "id": "ica_fs_regional",
              "label": "Regional"
            }
          ]
        },
        {
          "group_title": "Drought recurrence",
          "activate_all": false,
          "layers": [
            {
              "id": "ica_drought_national",
              "label": "National",
              "main": true
            },
            {
              "id": "ica_drought_regional",
              "label": "Regional"
            }
          ]
        },
        "ica_flood",
        "ica_landslide",
        {
          "group_title": "Combined hazard risk",
          "activate_all": false,
          "layers": [
            {
              "id": "ica_combined_hazard_risk_natl",
              "label": "National",
              "main": true
            },
            {
              "id": "ica_combined_hazard_risk_reg",
              "label": "Regional"
            }
          ]
        },
        {
          "group_title": "ICA area classification",
          "activate_all": false,
          "layers": [
            {
              "id": "ica_area_natl",
              "label": "National",
              "main": true
            },
            {
              "id": "ica_area_regional",
              "label": "Regional"
            }
          ]
        }
      ],
      "multidimensional_risk_analysis": [
        "mdr_struct_vuln",
        "mdr_stressors",
        "mdr_coping_capacity",
        "mdr_fsn_outcomes",
        "mdr_index"
      ]
    }
  }
}<|MERGE_RESOLUTION|>--- conflicted
+++ resolved
@@ -177,47 +177,6 @@
       ]
     },
     "Cadre Harmonisé": {
-<<<<<<< HEAD
-      "Test_Phase_Class_Multiple_Dates": [
-        {
-          "group_title": "CH - phase classification - multiple dates",
-          "activate_all": true,
-          "layers": [
-            {
-              "id": "ch_phaseclass_adm2",
-              "label": "adm2",
-              "main": true
-            },
-            {
-              "id": "ch_phaseclass_adm1",
-              "label": "adm1"
-            }
-          ]
-        }
-      ],
-      "Test_Population_3_to_5_Multiple_Dates": [
-        {
-          "group_title": "CH - population in phase 3 to 5 - multiple dates",
-          "activate_all": true,
-          "layers": [
-            {
-              "id": "ch_pop3_5_adm2",
-              "label": "adm2",
-              "main": true
-            },
-            {
-              "id": "ch_pop3_5_adm1",
-              "label": "adm1"
-            }
-          ]
-        }
-      ],
-      "Test_Backup_Admin_Layers": ["ch_group_adm2_2021_06_01", "ch_group_adm2"],
-      "Special_Populations": [
-        "ch_admin2_limited_access",
-        "ch_admin2_urban",
-        "ch_admin2_idps"
-=======
       "Phase_Classification": [
         "ch_phase",
         "ch_idps_phase",
@@ -229,7 +188,6 @@
         "ch_idps_pop3_5",
         "ch_inaccessible_pop3_5",
         "ch_urban_pop3_5"
->>>>>>> 0a1ac598
       ]
     },
     "risk_analysis": {
