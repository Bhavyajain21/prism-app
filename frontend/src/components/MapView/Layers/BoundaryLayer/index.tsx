--- conflicted
+++ resolved
@@ -1,40 +1,23 @@
-<<<<<<< HEAD
 import * as MapboxGL from 'mapbox-gl';
-import React from 'react';
-=======
 import React, { useEffect } from 'react';
-import { useDispatch, useSelector } from 'react-redux';
->>>>>>> bfd286eb
 import { GeoJSONLayer } from 'react-mapbox-gl';
 import { useDispatch, useSelector } from 'react-redux';
 import { BoundaryLayerProps } from '../../../../config/types';
 import { LayerData } from '../../../../context/layers/layer-data';
 import { hidePopup, showPopup } from '../../../../context/tooltipStateSlice';
 
-<<<<<<< HEAD
-=======
-import {
-  layerDataSelector,
-  layersSelector,
-} from '../../../../context/mapStateSlice/selectors';
 import { setRelationData } from '../../../../context/mapStateSlice';
 import {
   loadBoundaryRelations,
   BoundaryRelationData,
 } from '../../../Common/BoundaryDropdown/utils';
-import { toggleSelectedBoundary } from '../../../../context/mapSelectionLayerStateSlice';
->>>>>>> bfd286eb
 import { isPrimaryBoundaryLayer } from '../../../../config/utils';
 import { toggleSelectedBoundary } from '../../../../context/mapSelectionLayerStateSlice';
 import { layerDataSelector } from '../../../../context/mapStateSlice/selectors';
 import { getFullLocationName } from '../../../../utils/name-utils';
 
-<<<<<<< HEAD
-=======
-import { getChartAdminBoundaryParams } from '../../../../utils/admin-utils';
 import { languages } from '../../../../i18n';
 
->>>>>>> bfd286eb
 function onToggleHover(cursor: string, targetMap: MapboxGL.Map) {
   // eslint-disable-next-line no-param-reassign, fp/no-mutation
   targetMap.getCanvas().style.cursor = cursor;
